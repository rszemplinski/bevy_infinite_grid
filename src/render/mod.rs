--- conflicted
+++ resolved
@@ -34,13 +34,8 @@
         },
         renderer::{RenderDevice, RenderQueue},
         texture::BevyDefault,
-<<<<<<< HEAD
         view::{ExtractedView, ViewTarget, VisibleEntities},
-        Extract, ExtractSchedule, RenderApp, RenderSet,
-=======
-        view::{ExtractedView, VisibleEntities},
         Extract, ExtractSchedule, Render, RenderApp, RenderSet,
->>>>>>> 911ba306
     },
 };
 
@@ -392,20 +387,6 @@
         .get_id::<DrawInfiniteGrid>()
         .unwrap();
 
-<<<<<<< HEAD
-=======
-    let base_pipeline = pipelines.specialize(
-        &pipeline_cache,
-        &pipeline,
-        GridPipelineKey { has_shadows: false },
-    );
-    let shadow_pipeline = pipelines.specialize(
-        &pipeline_cache,
-        &pipeline,
-        GridPipelineKey { has_shadows: true },
-    );
-
->>>>>>> 911ba306
     for (entities, mut phase, view) in views.iter_mut() {
         let mesh_key = MeshPipelineKey::from_hdr(view.hdr);
         let base_pipeline = pipelines.specialize(
@@ -630,13 +611,6 @@
         .init_resource::<InfiniteGridPipeline>()
         .init_resource::<SpecializedRenderPipelines<InfiniteGridPipeline>>()
         .add_render_command::<Transparent3d, DrawInfiniteGrid>()
-<<<<<<< HEAD
-        .add_system(extract_infinite_grids.in_schedule(ExtractSchedule))
-        .add_system(
-            extract_grid_shadows
-                .in_schedule(ExtractSchedule)
-                .before(extract_infinite_grids), // order to minimize move overhead
-=======
         .add_systems(
             ExtractSchedule,
             (extract_grid_shadows, extract_infinite_grids).chain(), // order to minimize move overhead
@@ -649,7 +623,6 @@
                 prepare_grid_view_bind_groups,
             )
                 .in_set(RenderSet::Prepare),
->>>>>>> 911ba306
         )
         .add_systems(
             Render,
